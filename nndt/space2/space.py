--- conflicted
+++ resolved
@@ -104,14 +104,6 @@
                 _add_method_sets_to_node(node)
 
         for node in PreOrderIter(self):
-<<<<<<< HEAD
-            node._NodeMixin__children_or_empty.sort(key=lambda d: (100 - DICT_NODETYPE_PRIORITY[d._nodetype], d.name),
-                                                    reverse=False)
-
-    @node_method("preload(identity|shift_and_scale|to_cube, scale, keep_in_memory=True)")
-    def preload(self, mode="identity", scale=50, keep_in_memory=True,
-                ps_padding=(0., 0., 0.), ns_padding=(0., 0., 0.)):
-=======
             node._NodeMixin__children_or_empty.sort(
                 key=lambda d: (100 - DICT_NODETYPE_PRIORITY[d._nodetype], d.name),
                 reverse=False,
@@ -128,7 +120,6 @@
         ps_padding=(0.0, 0.0, 0.0),
         ns_padding=(0.0, 0.0, 0.0),
     ):
->>>>>>> e4582155
         """Makes preload for Space if it was not done. Otherwise does nothing
 
         Args:
@@ -138,13 +129,6 @@
         """
         if not self._is_preload:
             from nndt.space2.space_preloader import DefaultPreloader
-<<<<<<< HEAD
-            self.preloader = DefaultPreloader(mode=mode,
-                                              scale=scale,
-                                              keep_in_memory=keep_in_memory,
-                                              ps_padding=ps_padding,
-                                              ns_padding=ns_padding)
-=======
 
             self.preloader = DefaultPreloader(
                 mode=mode,
@@ -154,5 +138,4 @@
                 ns_padding=ns_padding,
             )
 
->>>>>>> e4582155
             self.preloader.preload(self)