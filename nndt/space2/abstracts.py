--- conflicted
+++ resolved
@@ -129,7 +129,6 @@
     @node_method("print(default|source|full)")
     def print(self, mode: Optional[str] = "default"):
         """
-<<<<<<< HEAD
         Print tree view for this element and all children elements
         
         Args:
@@ -141,18 +140,6 @@
 
         Returns:
             str: tree representation string
-=======
-        Print tree of objects
-
-        Params
-        ______
-        :param mode:
-            "default" print 3D objects and methods
-            "source" print only space, groups, and file-sources
-            "full" print all nodes of the tree
-        :return:
-            tree representation string
->>>>>>> 09e8f901
         """
         from nndt.space2.print_tree import _pretty_print
         return _pretty_print(self, mode)
