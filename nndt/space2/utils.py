from typing import *

import jax.numpy as jnp
import numpy as onp
from skimage import measure


def calc_ret_shape(array: Union[jnp.ndarray, onp.ndarray], last_axis: int):
    ret_shape = list(array.shape)
    ret_shape[-1] = last_axis
    ret_shape = tuple(ret_shape)
    return ret_shape


<<<<<<< HEAD
def update_bbox(bbox1: ((float, float, float), (float, float, float)),
                bbox2: ((float, float, float), (float, float, float))):
=======
def update_bbox(
    bbox1: ((float, float, float), (float, float, float)),
    bbox2: ((float, float, float), (float, float, float)),
):
>>>>>>> e4582155
    (Xmin1, Ymin1, Zmin1), (Xmax1, Ymax1, Zmax1) = bbox1
    (Xmin2, Ymin2, Zmin2), (Xmax2, Ymax2, Zmax2) = bbox2
    return (
        (min(Xmin1, Xmin2), min(Ymin1, Ymin2), min(Zmin1, Zmin2)),
        (max(Xmax1, Xmax2), max(Ymax1, Ymax2), max(Zmax1, Zmax2)),
    )


def save_verts_and_faces_to_obj(filepath: str, verts, faces):
    with open(filepath, "w") as fl:
        for v in verts:
            fl.write(f"v {v[0]} {v[1]} {v[2]}\n")
        for f in faces:
            fl.write(f"f {f[0] + 1} {f[1] + 1} {f[2] + 1}\n")


def array_to_vert_and_faces(
    array: Union[jnp.ndarray, onp.ndarray],
    level: float = 0.0,
    for_vtk_cell_array: bool = False,
):
    level_ = level
    if not (array.min() < level_ < array.max()):
        level_ = (array.max() + array.min()) / 2.0

    verts, faces, _, _ = measure.marching_cubes(onp.array(array), level=level_)

    if for_vtk_cell_array:
        faces = onp.concatenate([onp.full((faces.shape[0], 1), 3), faces], axis=1)
        faces = faces.flatten()

    return verts, faces


<<<<<<< HEAD
def pad_bbox(bbox1: ((float, float, float), (float, float, float)), pad: (float, float, float)):
=======
def pad_bbox(
    bbox1: ((float, float, float), (float, float, float)), pad: (float, float, float)
):
>>>>>>> e4582155
    """
    Expand bbox of the tree node with padding

    Params
    ------
    :param bbox1: bbox of some node in the space tree
    :param pad: padding for the box
    :return: new bbox of the node
    """
    (Xmin1, Ymin1, Zmin1), (Xmax1, Ymax1, Zmax1) = bbox1
<<<<<<< HEAD
    return ((Xmin1 - pad[0], Ymin1 - pad[1], Zmin1 - pad[2]),
            (Xmax1 + pad[0], Ymax1 + pad[1], Zmax1 + pad[2]))
=======
    return (
        (Xmin1 - pad[0], Ymin1 - pad[1], Zmin1 - pad[2]),
        (Xmax1 + pad[0], Ymax1 + pad[1], Zmax1 + pad[2]),
    )
>>>>>>> e4582155
<|MERGE_RESOLUTION|>--- conflicted
+++ resolved
@@ -12,15 +12,10 @@
     return ret_shape
 
 
-<<<<<<< HEAD
-def update_bbox(bbox1: ((float, float, float), (float, float, float)),
-                bbox2: ((float, float, float), (float, float, float))):
-=======
 def update_bbox(
     bbox1: ((float, float, float), (float, float, float)),
     bbox2: ((float, float, float), (float, float, float)),
 ):
->>>>>>> e4582155
     (Xmin1, Ymin1, Zmin1), (Xmax1, Ymax1, Zmax1) = bbox1
     (Xmin2, Ymin2, Zmin2), (Xmax2, Ymax2, Zmax2) = bbox2
     return (
@@ -55,13 +50,9 @@
     return verts, faces
 
 
-<<<<<<< HEAD
-def pad_bbox(bbox1: ((float, float, float), (float, float, float)), pad: (float, float, float)):
-=======
 def pad_bbox(
     bbox1: ((float, float, float), (float, float, float)), pad: (float, float, float)
 ):
->>>>>>> e4582155
     """
     Expand bbox of the tree node with padding
 
@@ -72,12 +63,7 @@
     :return: new bbox of the node
     """
     (Xmin1, Ymin1, Zmin1), (Xmax1, Ymax1, Zmax1) = bbox1
-<<<<<<< HEAD
-    return ((Xmin1 - pad[0], Ymin1 - pad[1], Zmin1 - pad[2]),
-            (Xmax1 + pad[0], Ymax1 + pad[1], Zmax1 + pad[2]))
-=======
     return (
         (Xmin1 - pad[0], Ymin1 - pad[1], Zmin1 - pad[2]),
         (Xmax1 + pad[0], Ymax1 + pad[1], Zmax1 + pad[2]),
-    )
->>>>>>> e4582155
+    )