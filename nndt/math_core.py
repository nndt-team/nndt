from typing import *

import jax
import jax.numpy as jnp
from jax.random import KeyArray


def take_each_n(
    array: jnp.ndarray, count=1, step=1, shift=0
) -> (jnp.ndarray, jnp.ndarray):
    """An advanced range iterator that iterates over data and selects elements according to their index.
    If during iteration the index becomes greater than the array length,
     the iteration continues from the beginning of the array.
    This function selects elements from an array along the axis zero, which is the first dimension.

    Parameters
    ----------
    array : ndarray
        The source array
    count : int, optional
        The number of elements to take (default is 1)
    step : int, optional
        The step of iterator
    shift : int, optional
        Index shift for the first index (default is 0)

    Returns
    -------
    (ndarray, ndarray)
        an array of indices of the elements taken from the source array
        an array of elements from the source array corresponding to the selected indices
    """

    _, index_set = jnp.divmod(
        shift + jnp.arange(0, count, dtype=int) * step, array.shape[0]
    )

    return index_set, jnp.take(array, index_set, axis=0)


def grid_in_cube(
    spacing=(2, 2, 2), scale=2.0, center_shift=(0.0, 0.0, 0.0)
) -> jnp.ndarray:
    """Draw samples from the uniform grid that is defined inside a bounding box
    with center in the `center_shift` and size of `scale`

    Parameters
    ----------
    spacing : tuple, optional
        Number of sections along X, Y, and Z axes (default is (2, 2, 2))
    scale : float, optional
        The scaling factor which defines the size of bounding box (default is 2.)
    center_shift : tuple, optional
        A tuple of ints of coordinates by which to modify the center of the cube (default is (0., 0., 0.))

    Returns
    -------
    ndarray
        3D mesh-grid with shape (spacing[0], spacing[1], spacing[2], 3)
    """

    center_shift_ = jnp.array(center_shift)
    cube = jnp.mgrid[
        0 : 1 : spacing[0] * 1j, 0 : 1 : spacing[1] * 1j, 0 : 1 : spacing[2] * 1j
    ].transpose((1, 2, 3, 0))

    return scale * (cube - 0.5) + center_shift_


def grid_in_cube2(
    spacing=(4, 4, 4), lower=(-2, -2, -2), upper=(2, 2, 2)
) -> jnp.ndarray:
    """Draw samples from the uniform grid that is defined inside a (lower, upper) bounding box

    Parameters
    ----------
    spacing : tuple, optional
        Number of sections along X, Y, and Z axes (default is (4, 4, 4))
    lower: tuple, optional
        position of lower point for the bounding box  (default is (-2, -2, -2)
    upper: tuple, optional
        position of upper point for the bounding box (default is (2, 2, 2)

    Returns
    -------
    ndarray
        3D mesh-grid with shape (spacing[0], spacing[1], spacing[2], 3)
    """
    cube = jnp.mgrid[
        lower[0] : upper[0] : spacing[0] * 1j,
        lower[1] : upper[1] : spacing[1] * 1j,
        lower[2] : upper[2] : spacing[2] * 1j,
    ].transpose((1, 2, 3, 0))

    return cube


def uniform_in_cube(
    rng_key: KeyArray, count=100, lower=(-2, -2, -2), upper=(2, 2, 2)
) -> jnp.ndarray:
    """Draw samples from uniform distribution inside a (lower, upper) bounding box

    Parameters
    ----------
    rng_key: KeyArray
        Jax key for a random generator
    count: int, optional
        Size of sampling (default is 100)
    lower: tuple, optional
        position of lower point for the bounding box  (default is (-2, -2, -2)
    upper: tuple, optional
        position of upper point for the bounding box (default is (2, 2, 2)

    Returns
    -------
    ndarray
        Array of random points (shape is (`count`, 3))
    """
    x = jax.random.uniform(rng_key, shape=(count, 1), minval=lower[0], maxval=upper[0])
    y = jax.random.uniform(rng_key, shape=(count, 1), minval=lower[1], maxval=upper[1])
    z = jax.random.uniform(rng_key, shape=(count, 1), minval=lower[2], maxval=upper[2])
    return jnp.hstack([x, y, z])


def help_barycentric_grid(order: Sequence[Union[int, Sequence[int]]] = (1, -1)):
    """Helper for 'barycentric_grid' function.
    This method prints an iteration polynomial for the barycentric coordinates.

    Parameters
    ----------
    order : Sequence[Union[int, Sequence[int]]], optional
        Order of iterators (defaults is (1, -1), as for the linear interpolation)

    Returns
    -------
    str
        Text representation of the polynomial
    """
    order_adv = [((v,) if isinstance(v, int) else v) for v in order]

    polynomial = ""
    polynomial_sub = ""

    for ind_code, code in enumerate(order_adv):
        expr = ""
        expr_sub = ""
        for ind_iter, iter_ in enumerate(code):
            if iter_ == 0:
                expr += f"X*"
            elif iter_ > 0:
                expr += f"l{iter_}*"
                expr_sub += f"l{iter_}+"
            elif iter_ < 0:
                expr += f"(1-l{-iter_})*"
                expr_sub += f"(1-l{-iter_})+"
            if ind_iter == len(code) - 1:
                expr = expr[:-1]
        polynomial += f"{expr}*e{ind_code + 1} + "
        polynomial_sub += f"{expr_sub}"
        if ind_code == len(order_adv) - 1:
            polynomial = polynomial[:-3]
            polynomial_sub = polynomial_sub[:-1]

    polynomial = polynomial.replace("X", f"(1-({polynomial_sub}))")

    return polynomial


def barycentric_grid(
    order: Sequence[Union[int, Sequence[int]]] = (1, -1),
    spacing: Sequence[int] = (0, 3),
    filter_negative: bool = True,
):
    """Analog of nested `for` cycles in barycentric coordinates.
    In 1D case without free variable this is linear interpolation.
    In 2D case with free variable this is list of ternary plot points.
    In ND case this works like a uniform grid inside N-simplex.
    If this simplex is defined on the basis vectors of space.

    Parameters
    ----------
    order : (Sequence[Union[int, Sequence[int]]], optional)
        Order of iterator in the polynomial (defaults is (1, -1), as for the linear interpolation)
    spacing : (Sequence[int], optional)
        This is grid spacing for each iterated variable.
        N-value in some position is equivalent to jnp.linspace(0,1,N).
        Zero element must be zero, because this is a technical definition for free variable.
    filter_negative : (bool, optional)
        Filter values outside the simple (defaults is True)

    Returns
    -------
    jnp.ndarray
        List of vectors inside the simplex. All the vectors have len(spacing) components.
    """
    assert len(order) >= 2, "The `order` parameter must include more than 1 iterator."
    assert (
        len(spacing) >= 2
    ), "The `spacing` parameter must include more than 1 iterator."
    assert (spacing[0] == 0) or (
        spacing[0] is None
    ), "First value in spacing must be 0, because zero iterator is not used."

    order_adv = [((v,) if isinstance(v, int) else v) for v in order]
    flat_flat_order = [element for x in order_adv for element in x]

    assert float(jnp.max(jnp.abs(jnp.array(flat_flat_order)))) < len(
        spacing
    ), "Index of iterator in `order` overcomes the number of iterators in `spacing`."
    assert (
        float(jnp.sum(jnp.array(flat_flat_order) == 0)) <= 1
    ), "Only one 0 is possible in `order`. Zero shows replenished coefficient."

    lin_spaces = [[0.0, 0.0]] + [jnp.linspace(0, 1, s) for s in spacing[1:]]
    iter_list = [0] * len(spacing)
    ret = []

    while iter_list[0] < 1:

        # Collect cases from current iterator states
        case = []
        case_sub = 0.0
        replace_ind = None
        for ord_ind, ord in enumerate(order_adv):
            val = 1.0
            val_sub = 1.0
            for ord_ind2, ord2 in enumerate(ord):
                if ord2 == 0:
                    val *= 0.0
                    val_sub *= 0.0
                    replace_ind = ord_ind
                elif ord2 > 0:
                    val *= lin_spaces[ord2][iter_list[ord2]]
                    val_sub *= lin_spaces[ord2][iter_list[ord2]]
                elif ord2 < 0:
                    val *= 1.0 - lin_spaces[-ord2][iter_list[-ord2]]
                    val_sub *= 1.0 - lin_spaces[-ord2][iter_list[-ord2]]

            case.append(float(val))
            case_sub += val_sub

        if replace_ind is not None:
            case[replace_ind] = float(1 - case_sub)

        # Add this case or filter if negative values are not allowed
        here_is_negative = False
        for i in case:
            if i < 0.0:
                here_is_negative = True
        if (not here_is_negative) or (not filter_negative and here_is_negative):
            ret.append(case)

        # Update iterators from the last
        iter_list[-1] += 1
        for ind in reversed(range(len(iter_list))):
            if iter_list[ind] >= len(lin_spaces[ind]):
                iter_list[ind] = 0
                iter_list[ind - 1] += 1

    ret = jnp.array(ret)
    return ret


def train_test_split(
    array: jnp.ndarray, rng: KeyArray, test_size: float = 0.3
) -> (list, list):
    """
    Split array to test and train subset. This is analog of `model_selection.train_test_split` in sklearn.

    Parameters
    ----------
    array: jnp.ndarray :
        Array for split
    rng : KeyArray :
        Jax key for a random generator
    test_size: float:
        Percent of test subset in the array

    Returns
    ----------
    (list, list)
        List of indexes for test and train subsets
    """
    assert 0.0 <= test_size <= 1.0
    indices = jnp.arange(len(array))

    test_index_list = [
        index
        for index in jax.random.choice(
            key=rng, a=indices, replace=False, shape=[int(len(indices) * test_size)]
        ).tolist()
    ]
    train_index_list = [
        index for index in indices.tolist() if index not in test_index_list
    ]

    return train_index_list, test_index_list


def rotation_matrix(yaw, pitch, roll):
    """
    Construct rotation matrix from three rotational angle

    :param yaw:
        The yaw in radian
    :param pitch:
        The pitch in radian
    :param roll:
        The roll in radian
    :return:
    """
    Rz = jnp.array(
        [
            [jnp.cos(yaw), -jnp.sin(yaw), 0.0],
            [jnp.sin(yaw), jnp.cos(yaw), 0.0],
            [0.0, 0.0, 1.0],
        ]
    )
    Ry = jnp.array(
        [
            [jnp.cos(pitch), 0, jnp.sin(pitch)],
            [0, 1, 0],
            [-jnp.sin(pitch), 0.0, jnp.cos(pitch)],
        ]
    )
    Rx = jnp.array(
        [
            [1.0, 0.0, 0.0],
            [0.0, jnp.cos(roll), -jnp.sin(roll)],
            [0.0, jnp.sin(roll), jnp.cos(roll)],
        ]
    )

    return Rz @ Ry @ Rx


<<<<<<< HEAD
def scale_xyz(xyz, scale=(1., 1., 1.)):
=======
def scale_xyz(xyz, scale=(1.0, 1.0, 1.0)):
>>>>>>> e4582155
    """
    Scale array of points to the `scale` factor.

    Parameters
    ----------
    :param xyz: Array of points
    :param scale: The scale factor

    Returns
    -------
    :return: Scaled array of points with shape equal to shape of `xyz` array
    """
<<<<<<< HEAD
    assert (xyz.shape[-1] == 3)
=======
    assert xyz.shape[-1] == 3
>>>>>>> e4582155
    scale = jnp.array(scale)
    xyz = scale * xyz
    return xyz<|MERGE_RESOLUTION|>--- conflicted
+++ resolved
@@ -334,11 +334,7 @@
     return Rz @ Ry @ Rx
 
 
-<<<<<<< HEAD
-def scale_xyz(xyz, scale=(1., 1., 1.)):
-=======
 def scale_xyz(xyz, scale=(1.0, 1.0, 1.0)):
->>>>>>> e4582155
     """
     Scale array of points to the `scale` factor.
 
@@ -351,11 +347,7 @@
     -------
     :return: Scaled array of points with shape equal to shape of `xyz` array
     """
-<<<<<<< HEAD
-    assert (xyz.shape[-1] == 3)
-=======
     assert xyz.shape[-1] == 3
->>>>>>> e4582155
     scale = jnp.array(scale)
     xyz = scale * xyz
     return xyz