--- conflicted
+++ resolved
@@ -1,30 +1,17 @@
 from nndt.datasets.dataset import Dataset
 
 
-<<<<<<< HEAD
 class ACDC(Dataset):
-    def __init__(self, name='ACDC_5', to_path=None):
+    def __init__(self, name="ACDC_5", to_path=None):
         super().__init__(name=name, to_path=to_path)
 
         self._dict = {
-            'ACDC_5': [
-                ['https://drive.google.com/file/d/1UzC2WPkjMQSxzI5sj1rMT47URuZbQhYb/view?usp=sharing',
-                 'https://www.dropbox.com/s/6fomqxbjs0iu79m/ACDC_5.7z?raw=1'],
-                '34d007546353673899c73337d38c9c12'
-
-=======
-class ACDC(dataset):
-    def __init__(self, name="ACDC_5", to_path=None):
-        super().__init__()
-
-        __dict = {
             "ACDC_5": [
                 [
                     "https://drive.google.com/file/d/1UzC2WPkjMQSxzI5sj1rMT47URuZbQhYb/view?usp=sharing",
                     "https://www.dropbox.com/s/6fomqxbjs0iu79m/ACDC_5.7z?raw=1",
                 ],
                 "34d007546353673899c73337d38c9c12",
->>>>>>> bfb7f790
             ],
             "wrong_url_test": [
                 [
@@ -49,25 +36,16 @@
             ],
         }
 
-<<<<<<< HEAD
         if name in self._dict.keys():
-            if 'test' in name:
-                self.name = 'ACDC_5'
-=======
-        if name in __dict.keys():
             if "test" in name:
                 self.name = "ACDC_5"
->>>>>>> bfb7f790
             else:
                 self.name = name
             self.to_path = to_path
             self.urls, self.hash = self._dict[name]
         else:
-<<<<<<< HEAD
-            raise ValueError(f'name must be in {[key for key in self._dict if "_test" not in key]}')
-=======
             raise ValueError(
-                f'name must be in {[key for key in __dict if "test" not in key]}'
+                f'name must be in {[key for key in self._dict if "_test" not in key]}'
             )
->>>>>>> bfb7f790
 
+
