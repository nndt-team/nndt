--- conflicted
+++ resolved
@@ -1,19 +1,16 @@
 import os
+import warnings
 from pathlib import Path
 
 from nndt import datasets
-<<<<<<< HEAD
-import warnings
-from nndt.datasets.utils import _download_from_url,\
-    _download_from_google, _check_md5, _extract_7z_file
-=======
 from nndt.datasets.utils import (
     _check_md5,
     _download_from_google,
     _download_from_url,
     _extract_7z_file,
 )
->>>>>>> bfb7f790
+
+
 
 
 class Dataset:
