import io
import os
import re
from setuptools import find_packages, setup

REQUIRES = [
    "anytree==2.8.0",
    "colorama==0.4.5",
    "dm-haiku",
    "jax==0.3.17",
    "optax",
    "matplotlib==3.5.3",
    "numpy",
    "scikit_learn",
    "scikit-image",
    "vtk"
]

def read(*names, **kwargs):
    with io.open(
        os.path.join(os.path.dirname(__file__), *names),
        encoding=kwargs.get("encoding", "utf8"),
    ) as fp:
        return fp.read()

def find_version(*file_paths):
    version_file = read(*file_paths)
    version_match = re.search(r"^__version__ = ['\"]([^'\"]*)['\"]", version_file, re.M)
    if version_match:
        return version_match.group(1)
    raise RuntimeError("Unable to find version string.")


def find_requirements(*file_path):
    requirements = read(*file_path).split("\n")
    return [req for req in requirements if req]


version = find_version("nndt", "__init__.py")
requirements = find_requirements("requirements.txt")
readme = open("README.md").read()

setup(
    name="NNDT",
    version=version,
    author="Konstantin Ushenin",
    author_email="k.ushenin@gmail.com",
    packages=find_packages(".", exclude=["tests"]),
    license="LICENSE",
    description="Neural network for human digital twin",
    long_description=readme,
    long_description_content_type="text/markdown",
    project_urls={
        "Source": "https://github.com/KonstantinUshenin/nndt",
    },
<<<<<<< HEAD
    install_requires=REQUIRES,
    keywords=["pinn implicit-geometry jax machine-learning"]
=======
    keywords=["pinn implicit-geometry jax machine-learning"],
    install_requires=requirements
>>>>>>> 594f4990
)<|MERGE_RESOLUTION|>--- conflicted
+++ resolved
@@ -3,18 +3,6 @@
 import re
 from setuptools import find_packages, setup
 
-REQUIRES = [
-    "anytree==2.8.0",
-    "colorama==0.4.5",
-    "dm-haiku",
-    "jax==0.3.17",
-    "optax",
-    "matplotlib==3.5.3",
-    "numpy",
-    "scikit_learn",
-    "scikit-image",
-    "vtk"
-]
 
 def read(*names, **kwargs):
     with io.open(
@@ -22,6 +10,7 @@
         encoding=kwargs.get("encoding", "utf8"),
     ) as fp:
         return fp.read()
+
 
 def find_version(*file_paths):
     version_file = read(*file_paths)
@@ -53,11 +42,6 @@
     project_urls={
         "Source": "https://github.com/KonstantinUshenin/nndt",
     },
-<<<<<<< HEAD
-    install_requires=REQUIRES,
-    keywords=["pinn implicit-geometry jax machine-learning"]
-=======
     keywords=["pinn implicit-geometry jax machine-learning"],
     install_requires=requirements
->>>>>>> 594f4990
 )