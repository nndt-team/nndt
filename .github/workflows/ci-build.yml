--- conflicted
+++ resolved
@@ -13,19 +13,6 @@
     strategy:
       matrix:
         os: [ ubuntu-latest, macos-latest ]
-<<<<<<< HEAD
-        python-version: ["3.10.8", "3.9.14", "3.8.14"]
-    runs-on: ${{ matrix.os }}
-    steps:
-      - uses: actions/checkout@master
-      - name: Cancel previous
-          uses: styfle/cancel-workflow-action@0.11.0
-          with:
-            access_token: ${{ github.token }}
-          if: ${{github.ref != 'refs/head/main'}}
-
-      - name: Set up Python
-=======
         python-version: ["3.10", "3.9", "3.8"]
     env:
       python-version: ${{ matrix.python-version}}
@@ -39,58 +26,32 @@
 
       - uses: actions/checkout@v3
       - name: Set up Python ${{ matrix.python-version }}
->>>>>>> b032b108
         id: setup_python
         uses: actions/setup-python@v3
         with:
           python-version: ${{ matrix.python-version }}
 
-<<<<<<< HEAD
-=======
       - name: Code style check
         uses: pre-commit/action@v3.0.0
 
->>>>>>> b032b108
       - name: Get pip cache dir
         id: pip-cache
         run: |
           python -m pip install --upgrade pip wheel
           echo "::set-output name=dir::$(pip cache dir)"
 
-<<<<<<< HEAD
-      - name: Cache python modules
-        uses: actions/cache@master
-=======
       - name: Get pip cache
->>>>>>> b032b108
         id: cache-modules
         uses: actions/cache@v3
         with:
           path: ${{ steps.pip-cache.outputs.dir }}
-<<<<<<< HEAD
-          key: ${{ runner.os }}-pip-${{ hashFiles('**/setup.py', '**/requirements.txt') }}
+          key: ${{ runner.os }}-pip-${{ hashFiles('**/setup.py', '**/requirements-dev.txt') }}
           restore-keys: |
             ${{ runner.os }}-pip-
 
       - name: Install dependencies
-        if: steps.cache-modules.outputs.cache-hit != 'true'
         run: |
-          python setup.py install
-          pip install pytest pytest-cov
-          pip install black black[jupyter]
-=======
-          key: ${{ runner.os }}-pip-${{ hashFiles('**/setup.py', '**/requirements-dev.txt') }}
-          restore-keys: |
-            ${{ runner.os }}-pip-
->>>>>>> b032b108
-
-      - name: Install dependencies
-        run: |
-<<<<<<< HEAD
-          black --check .
-=======
           pip install -r requirements-dev.txt
->>>>>>> b032b108
 
       - name: Unpack testing data
         run: |
