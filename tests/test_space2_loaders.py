--- conflicted
+++ resolved
@@ -3,21 +3,13 @@
 import jax.numpy as jnp
 
 from nndt.space2 import load_from_path
-<<<<<<< HEAD
-from tests.base import BaseTestCase, PATH_TEST_STRUCTURE, PATH_TEST_ACDC
-=======
 from tests.base import PATH_TEST_ACDC, PATH_TEST_STRUCTURE, BaseTestCase
->>>>>>> e4582155
 
 FILE_TMP = "./test_file.space"
 FILE_TMP2 = "./test_file2.space"
 
 
 class LoadersTestCase(BaseTestCase):
-<<<<<<< HEAD
-
-=======
->>>>>>> e4582155
     @classmethod
     def setUpClass(cls):
         super().setUpClass()
@@ -119,23 +111,6 @@
         space = self.helper_preload_call(PATH_TEST_ACDC, keep_in_memory=False)
         tolerance = 1.1
 
-<<<<<<< HEAD
-        self.cmp_array(((58.81672286987305, 111.76485443115234, 6.518979072570801),
-                        (133.49337768554688, 182.3278045654297, 83.50870513916016)),
-                       space.patient009.sdf_npy.bbox, tolerance)
-        self.cmp_array(((44.65834426879883, 120.142333984375, 6.617307186126709),
-                        (119.0753173828125, 197.04644775390625, 89.1721420288086)),
-                       space.patient029.sdf_npy.bbox, tolerance)
-        self.cmp_array(((98.19243621826172, 77.09327697753906, 11.006719589233398),
-                        (173.4209747314453, 149.07855224609375, 60.4520378112793)),
-                       space.patient049.sdf_npy.bbox, tolerance)
-        self.cmp_array(((68.10173034667969, 108.21791076660156, 7.120966911315918),
-                        (125.36803436279297, 155.4543914794922, 54.33668899536133)),
-                       space.patient069.sdf_npy.bbox, tolerance)
-        self.cmp_array(((90.06974029541016, 105.29344177246094, 6.555858135223389),
-                        (162.07835388183594, 166.13941955566406, 50.982513427734375)),
-                       space.patient089.sdf_npy.bbox, tolerance)
-=======
         self.cmp_array(
             (
                 (58.81672286987305, 111.76485443115234, 6.518979072570801),
@@ -176,7 +151,6 @@
             space.patient089.sdf_npy.bbox,
             tolerance,
         )
->>>>>>> e4582155
 
     def helper_transform_load(self, mode="identity", **kwargs):
         space = load_from_path(PATH_TEST_ACDC)
@@ -198,16 +172,6 @@
         self.cmp_array(((0.0, 0.0, 0.0), (174.0, 198.0, 90.0)), space.bbox)
 
     def test_preload_identity_pad(self):
-<<<<<<< HEAD
-        space = self.helper_transform_load(mode="identity", ps_padding=(3, 3, 3), ns_padding=(7, 7, 7))
-
-        self.cmp_array(((59.0 - 3., 112.0 - 3., 7.0 - 3.), (134.0 + 3., 183.0 + 3., 84.0 + 3.)),
-                       space.patient009.sdf_npy.bbox)
-        self.cmp_array(((59.0 - 3., 112.0 - 3., 7.0 - 3.), (134.0 + 3., 183.0 + 3., 84.0 + 3.)),
-                       space.patient009.transform.bbox)
-        self.cmp_array(((0.0 - 7., 0.0 - 7., 0.0 - 7.), (134.0 + 10., 183.0 + 10., 84.0 + 10.)), space.patient009.bbox)
-        self.cmp_array(((0.0 - 7., 0.0 - 7., 0.0 - 7.), (174.0 + 10., 198.0 + 10., 90.0 + 10.)), space.bbox)
-=======
         space = self.helper_transform_load(
             mode="identity", ps_padding=(3, 3, 3), ns_padding=(7, 7, 7)
         )
@@ -240,7 +204,6 @@
             ),
             space.bbox,
         )
->>>>>>> e4582155
 
     def test_preload_shift_and_scale(self):
         space = self.helper_transform_load(mode="shift_and_scale")
@@ -257,16 +220,6 @@
         self.cmp_array(((-0.76, -0.78, -0.83), (0.76, 0.78, 0.83)), space.bbox)
 
     def test_preload_shift_and_scale_pad(self):
-<<<<<<< HEAD
-        space = self.helper_transform_load(mode="shift_and_scale", ps_padding=(3, 3, 3), ns_padding=(7, 7, 7))
-
-        self.cmp_array(((59.0 - 3., 112.0 - 3., 7.0 - 3.), (134.0 + 3., 183.0 + 3., 84.0 + 3.)),
-                       space.patient009.sdf_npy.bbox)
-        self.cmp_array(((-0.75 - 0.06, -0.71 - 0.06, -0.77 - 0.06), (0.75 + 0.06, 0.71 + 0.06, 0.77 + 0.06)),
-                       space.patient009.transform.bbox)
-        self.cmp_array(((-0.75 - 0.06 - 7, -0.71 - 0.06 - 7, -0.77 - 0.06 - 7),
-                        (0.75 + 0.06 + 7, 0.71 + 0.06 + 7, 0.77 + 0.06 + 7)), space.patient009.bbox)
-=======
         space = self.helper_transform_load(
             mode="shift_and_scale", ps_padding=(3, 3, 3), ns_padding=(7, 7, 7)
         )
@@ -292,7 +245,6 @@
             ),
             space.patient009.bbox,
         )
->>>>>>> e4582155
         self.cmp_array((((-7.82, -7.84, -7.89), (7.82, 7.84, 7.89))), space.bbox)
 
     def test_preload_to_cube(self):
@@ -306,14 +258,6 @@
         self.cmp_array(((-1, -1, -1), (1, 1, 1)), space.bbox)
 
     def test_preload_to_cube_pad(self):
-<<<<<<< HEAD
-        space = self.helper_transform_load(mode="to_cube", ps_padding=(3, 3, 3), ns_padding=(7, 7, 7))
-
-        self.cmp_array(((59.0 - 3., 112.0 - 3., 7.0 - 3.), (134.0 + 3., 183.0 + 3., 84.0 + 3.)),
-                       space.patient009.sdf_npy.bbox)
-        self.cmp_array(((-1, -1, -1), (1, 1, 1)), space.patient009.transform.bbox)
-        self.cmp_array(((-1 - 7, -1 - 7, -1 - 7), (1 + 7, 1 + 7, 1 + 7)), space.patient009.bbox)
-=======
         space = self.helper_transform_load(
             mode="to_cube", ps_padding=(3, 3, 3), ns_padding=(7, 7, 7)
         )
@@ -329,7 +273,6 @@
         self.cmp_array(
             ((-1 - 7, -1 - 7, -1 - 7), (1 + 7, 1 + 7, 1 + 7)), space.patient009.bbox
         )
->>>>>>> e4582155
         self.cmp_array(((-1 - 7, -1 - 7, -1 - 7), (1 + 7, 1 + 7, 1 + 7)), space.bbox)
 
     def test_request_tree_nodes2(self):
@@ -349,11 +292,7 @@
 
     def test_fail_preload_non_existed_path(self):
         with self.assertRaises(FileNotFoundError):
-<<<<<<< HEAD
-            space = load_from_path('../../../../../acdc_for_test')
-=======
             space = load_from_path("../../../../../acdc_for_test")
->>>>>>> e4582155
             space.preload()
 
 
