--- conflicted
+++ resolved
@@ -2,18 +2,10 @@
 
 import nndt.space2 as spc
 from nndt.primitive_sdf import *
-<<<<<<< HEAD
-from tests.base import BaseTestCase, PATH_TEST_ACDC
-
-
-class PrimitiveSDFTestCase(BaseTestCase):
-
-=======
 from tests.base import PATH_TEST_ACDC, BaseTestCase
 
 
 class PrimitiveSDFTestCase(BaseTestCase):
->>>>>>> e4582155
     @classmethod
     def setUpClass(cls):
         super().setUpClass()
