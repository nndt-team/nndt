import unittest

import jax
import jax.numpy as jnp

from nndt.space2 import load_from_path
<<<<<<< HEAD
from tests.base import BaseTestCase, PATH_TEST_STRUCTURE, PATH_TEST_ACDC
=======
from tests.base import PATH_TEST_ACDC, PATH_TEST_STRUCTURE, BaseTestCase
>>>>>>> e4582155

FILE_TMP = "./test_file.space"
FILE_TMP2 = "./test_file2.space"


class MethodSetTestCase(BaseTestCase):
<<<<<<< HEAD

=======
>>>>>>> e4582155
    @classmethod
    def setUpClass(cls):
        super().setUpClass()

    def helper_sampling_presence(self, path):
        space = load_from_path(path)
        space.preload()
        rng_key = jax.random.PRNGKey(42)
        ret1 = space.sampling.sampling_grid()
        ret2 = space.sampling.sampling_grid_with_noise(rng_key, sigma=0.0000001)
        ret3 = space.sampling.sampling_uniform(rng_key)
        jnp.allclose(jnp.zeros((2, 2, 2, 3)), ret1)
        jnp.allclose(jnp.zeros((2, 2, 2, 3)), ret2)
        jnp.allclose(jnp.zeros((100, 3)), ret3)

        print(space.print("default"))
        print(space.print("full"))

    def test_sampling_exists_in_the_space(self):
        self.helper_sampling_presence(PATH_TEST_ACDC)
        self.helper_sampling_presence(PATH_TEST_STRUCTURE)


class CheckAllMethodsTestCase(unittest.TestCase):
    def setUp(self) -> None:
        self.space = load_from_path(PATH_TEST_ACDC)
        self.space.preload("shift_and_scale")
        print(self.space.print())
        self.rng_key = jax.random.PRNGKey(42)

    def test_sampling_eachN_from_mesh(self):
        ind, xyz = self.space.patient009.sampling_eachN_from_mesh(
            count=100, step=7, shift=3
        )
        self.assertEqual((100,), ind.shape)
        self.assertEqual((100, 3), xyz.shape)

    def test_sampling_grid(self):
        ret = self.space.patient009.sampling_grid()
        self.assertEqual((2, 2, 2, 3), ret.shape)
        ret = self.space.patient009.sampling_grid(spacing=(5, 5, 5))
        self.assertEqual((5, 5, 5, 3), ret.shape)
        ret = self.space.patient009.sampling_grid((5, 5, 5))
        self.assertEqual((5, 5, 5, 3), ret.shape)

    def test_sampling_grid_with_noise(self):
        ret = self.space.patient009.sampling_grid_with_noise(
            self.rng_key, spacing=(5, 5, 5), sigma=1.0
        )
        self.assertEqual((5, 5, 5, 3), ret.shape)

    def test_sampling_uniform(self):
        ret = self.space.patient009.sampling_uniform(self.rng_key, 100)
        self.assertEqual((100, 3), ret.shape)

    def test_xyz2ind_ind2xyz(self):
        ns_dist, ind = self.space.patient009.surface_xyz2ind(
            jnp.array([[-0.75312406, -0.01604767, -0.69798934]])
        )
        point_xyz = self.space.patient009.surface_ind2xyz(ind)
        ns_dist2 = jnp.linalg.norm(
            point_xyz - jnp.array([-0.75312406, -0.01604767, -0.69798934])
        )
        self.assertAlmostEqual(float(ns_dist), float(ns_dist2))

        ns_dist, ind = self.space.patient009.surface_xyz2ind(
            jnp.array([[2.0, 2.0, 2.0]])
        )
        point_xyz = self.space.patient009.surface_ind2xyz(ind)
        ns_dist2 = jnp.linalg.norm(point_xyz - jnp.array([2.0, 2.0, 2.0]))
        self.assertAlmostEqual(float(ns_dist), float(ns_dist2))

    def test_surface_xyz2localsdt(self):
        ns_xyz, ns_local_sdt = self.space.patient009.surface_xyz2localsdt(
            jnp.array([[0.0, 0.0, 0.0]]), spacing=(2, 2, 2), scale=2.0
        )
        ns_xyz2 = jnp.array(
            [
                [-1.0, -1.0, -1.0],
                [-1.0, -1.0, 1.0],
                [-1.0, 1.0, -1.0],
                [-1.0, 1.0, 1.0],
                [1.0, -1.0, -1.0],
                [1.0, -1.0, 1.0],
                [1.0, 1.0, -1.0],
                [1.0, 1.0, 1.0],
            ]
        )
        ns_sdt = self.space.patient009.surface_xyz2sdt(ns_xyz2)
        self.assertEqual((2, 2, 2, 1), ns_local_sdt.shape)
        self.assertEqual((2, 2, 2, 3), ns_xyz.shape)
        self.assertTrue(bool(jnp.allclose(ns_sdt.reshape((2, 2, 2, 1)), ns_local_sdt)))
        self.assertTrue(bool(jnp.allclose(ns_xyz2.reshape((2, 2, 2, 3)), ns_xyz)))

    def test_surface_colors(self):
        rgba = self.space.patient009.surface_ind2rgba(jnp.array([0, 1, 2]))
        self.assertTrue(
            bool(jnp.allclose(jnp.array((0.937255, 0.937255, 0.937255)), rgba[:, 0]))
        )
        self.assertTrue(
            bool(jnp.allclose(jnp.array((0.156863, 0.156863, 0.156863)), rgba[:, 1]))
        )
        self.assertTrue(
            bool(jnp.allclose(jnp.array((0.156863, 0.156863, 0.156863)), rgba[:, 2]))
        )
        self.assertTrue(bool(jnp.allclose(jnp.array((1.0, 1.0, 1.0)), rgba[:, 3])))

    def test_surface_colors_xyz(self):
        rgba = self.space.patient009.surface_xyz2rgba(
            jnp.array([[-0.75312406, -0.01604767, -0.69798934]])
        )
        self.assertTrue(bool(jnp.allclose(jnp.array((0.937255,)), rgba[:, 0])))
        self.assertTrue(bool(jnp.allclose(jnp.array((0.156863,)), rgba[:, 1])))
        self.assertTrue(bool(jnp.allclose(jnp.array((0.156863,)), rgba[:, 2])))
        self.assertTrue(bool(jnp.allclose(jnp.array((1.0,)), rgba[:, 3])))

    def test_surface_xyz(self):
        xyz = self.space.patient009.surface_xyz()
        self.assertEqual((2502, 3), xyz.shape)

    def test_surface_rgba(self):
        rgba = self.space.patient009.surface_rgba()
        self.assertEqual((2502, 4), rgba.shape)


<<<<<<< HEAD
if __name__ == '__main__':
=======
if __name__ == "__main__":
>>>>>>> e4582155
    unittest.main()<|MERGE_RESOLUTION|>--- conflicted
+++ resolved
@@ -4,21 +4,13 @@
 import jax.numpy as jnp
 
 from nndt.space2 import load_from_path
-<<<<<<< HEAD
-from tests.base import BaseTestCase, PATH_TEST_STRUCTURE, PATH_TEST_ACDC
-=======
 from tests.base import PATH_TEST_ACDC, PATH_TEST_STRUCTURE, BaseTestCase
->>>>>>> e4582155
 
 FILE_TMP = "./test_file.space"
 FILE_TMP2 = "./test_file2.space"
 
 
 class MethodSetTestCase(BaseTestCase):
-<<<<<<< HEAD
-
-=======
->>>>>>> e4582155
     @classmethod
     def setUpClass(cls):
         super().setUpClass()
@@ -144,9 +136,5 @@
         self.assertEqual((2502, 4), rgba.shape)
 
 
-<<<<<<< HEAD
-if __name__ == '__main__':
-=======
 if __name__ == "__main__":
->>>>>>> e4582155
     unittest.main()