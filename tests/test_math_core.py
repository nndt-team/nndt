import unittest

from nndt.math_core import *
from nndt.primitive_sdf import sdf_primitive_sphere


class MathCoreTestCase(unittest.TestCase):

    def test_grid_in_cube(self):
        cube = grid_in_cube(spacing=(4, 4, 4), scale=4., center_shift=(2., 2., 2.))
        self.assertEqual(0., float(jnp.min(cube)))
        self.assertEqual(4., float(jnp.max(cube)))

    def test_grid_in_cube2(self):
        cube = grid_in_cube2(spacing=(4, 4, 4), lower=(-2, -2, -2), upper=(2, 2, 2))
        self.assertEqual((4, 4, 4, 3), cube.shape)
        self.assertEqual(-2, float(jnp.min(cube)))
        self.assertEqual(2, float(jnp.max(cube)))

    def test_uniform_in_cube(self):
        rng_key = jax.random.PRNGKey(42)
        cube = uniform_in_cube(rng_key,
                               count=100,
                               lower=(-2, -2, -2),
                               upper=(2, 2, 2))
        self.assertEqual((100, 3), cube.shape)
        self.assertLessEqual(-2, float(jnp.min(cube)))
        self.assertGreaterEqual(2, float(jnp.max(cube)))

    def test_take_each_n(self):
        index_set, array = take_each_n(jnp.array([0, 1, 2, 3, 4, 5, 6, 7, 8, 9]),
                                       count=4,
                                       step=4,
                                       shift=1)
        self.assertEqual((4,), array.shape)
        self.assertEqual((4,), index_set.shape)
        self.assertEqual([1, 5, 9, 3], list(array))
        self.assertEqual([1, 5, 9, 3], list(index_set))

    def test_sdf_primitive_sphere(self):
        vec_prim, vec_prim_x, vec_prim_y, vec_prim_z = sdf_primitive_sphere()
        xyz = jnp.array([[0., 0., 0.], [0., 0., 1.], [0., 0., 2.]])

        self.assertTrue(bool(jnp.allclose(jnp.array([-1., 0., 3.]),
                                          vec_prim(xyz[:, 0], xyz[:, 1], xyz[:, 2]))))
        self.assertTrue(bool(jnp.allclose(jnp.array([0., 0., 0.]),
                                          vec_prim_x(xyz[:, 0], xyz[:, 1], xyz[:, 2]))))
        self.assertTrue(bool(jnp.allclose(jnp.array([0., 0., 0.]),
                                          vec_prim_y(xyz[:, 0], xyz[:, 1], xyz[:, 2]))))
        self.assertTrue(bool(jnp.allclose(jnp.array([0., 2., 4.]),
                                          vec_prim_z(xyz[:, 0], xyz[:, 1], xyz[:, 2]))))

    def test_sdf_primitive_sphere2(self):
        vec_prim, vec_prim_x, vec_prim_y, vec_prim_z = sdf_primitive_sphere(
            center=(1., 1., 1.),
            radius=float(jnp.sqrt(1 ** 2 + 1 ** 2 + 1 ** 2)))
        xyz = jnp.array([[0., 0., 0.]])

        self.assertTrue(bool(jnp.allclose(jnp.array([0., 0., 0.]),
                                          vec_prim(xyz[:, 0], xyz[:, 1], xyz[:, 2]))))
        self.assertTrue(bool(jnp.allclose(jnp.array([-2., -2., -2.]),
                                          vec_prim_x(xyz[:, 0], xyz[:, 1], xyz[:, 2]))))
        self.assertTrue(bool(jnp.allclose(jnp.array([-2., -2., -2.]),
                                          vec_prim_y(xyz[:, 0], xyz[:, 1], xyz[:, 2]))))
        self.assertTrue(bool(jnp.allclose(jnp.array([-2., -2., -2.]),
                                          vec_prim_z(xyz[:, 0], xyz[:, 1], xyz[:, 2]))))

    def test_train_test_split(self):
        array = jnp.array([i * i for i in range(10)])
        rng = jax.random.PRNGKey(2)
        test_size = 0.2
        train_data_indices, test_data_indices = train_test_split(array, rng, test_size)

        self.assertEqual(test_size, len(test_data_indices) / len(array))
        self.assertEqual(list, type(train_data_indices))
        self.assertEqual(list, type(test_data_indices))
        self.assertEqual([ind for ind in train_data_indices if ind not in test_data_indices], train_data_indices)
        self.assertEqual([ind for ind in test_data_indices if ind not in train_data_indices], test_data_indices)

        rng_2, _ = jax.random.split(rng)
        train_data_indices_2, test_data_indices_2 = train_test_split(array, rng_2, test_size)

        self.assertNotEqual(train_data_indices_2, train_data_indices)
        self.assertNotEqual(test_data_indices_2, test_data_indices)


def assert_sum_equal_one(values):
    jnp.allclose(1., jnp.sum(values, axis=-1))


class BarycentricGridTestCase(unittest.TestCase):

    def test_helper(self):
        val = help_barycentric_grid((1, -1))
        self.assertEqual("l1*e1 + (1-l1)*e2", val)
        val = help_barycentric_grid((-1, 1))
        self.assertEqual("(1-l1)*e1 + l1*e2", val)
        val = help_barycentric_grid((1, 0, 2))
        self.assertEqual("l1*e1 + (1-(l1+l2))*e2 + l2*e3", val)
        val = help_barycentric_grid((1, (-1, -2), 2))
        self.assertEqual("l1*e1 + (1-l1)*(1-l2)*e2 + l2*e3", val)
        val = help_barycentric_grid(((-1, -2), (-1, 2), (1, -2), (1, 2)))
        self.assertEqual("(1-l1)*(1-l2)*e1 + (1-l1)*l2*e2 + l1*(1-l2)*e3 + l1*l2*e4", val)

    def test_linear(self):
        # l1*e1 + (1-l1)*e2
        coords = barycentric_grid(order=(1, -1),
                                  spacing=(0, 3))
        assert_sum_equal_one(coords)

        jnp.allclose(jnp.array([[0., 1.],
                                [0.5, 0.5],
                                [1., 0.]]), coords)

    def test_linear_inverted(self):
        # (1-l1)*e1 + l1*e2
        coords = barycentric_grid(order=(-1, 1),
                                  spacing=(0, 3),
                                  filter_negative=True)

        assert_sum_equal_one(coords)

        jnp.allclose(jnp.array([[1., 0.],
                                [0.5, 0.5],
                                [0., 1.]]), coords)

    def test_ternary(self):
        # l1*e1 + (1-(l1+l2))*e2 + l2*e3
        coords = barycentric_grid(order=(1, 0, 2),
                                  spacing=(0, 3, 3),
                                  filter_negative=True)

        assert_sum_equal_one(coords)

        jnp.allclose(jnp.array([[0.0, 1.0, 0.0],
                                [0.0, 0.5, 0.5],
                                [0.0, 0.0, 1.0],
                                [0.5, 0.5, 0.0],
                                [0.5, 0.0, 0.5],
                                [1.0, 0.0, 0.0]]), coords)

    def test_ternary_without_negative_filter(self):
        # l1*e1 + (1-(l1+l2))*e2 + l2*e3
        coords = barycentric_grid(order=(1, 0, 2),
                                  spacing=(0, 3, 3),
                                  filter_negative=False)

        assert_sum_equal_one(coords)

        jnp.allclose(jnp.array([[0.0, 1.0, 0.0],
                                [0.0, 0.5, 0.5],
                                [0.0, 0.0, 1.0],
                                [0.5, 0.5, 0.0],
                                [0.5, 0.0, 0.5],
                                [0.5, -0.5, 1.0],
                                [1.0, 0.0, 0.0],
                                [1.0, -0.5, 0.5],
                                [1.0, -1.0, 1.0]]), coords)

    def test_replenishment_without_negative_filter(self):
        # l1*e1 + (1-l1)*(1-l2)*e2 + l2*e3
        coords = barycentric_grid(order=(1, (-1, -2), 2),
                                  spacing=(0, 3, 3),
                                  filter_negative=False)

        assert_sum_equal_one(coords)

        jnp.allclose(jnp.array([[0.0, 1.0, 0.0],
                                [0.0, 0.5, 0.5],
                                [0.0, 0.0, 1.0],
                                [0.5, 0.5, 0.0],
                                [0.5, 0.25, 0.5],
                                [0.5, 0.0, 1.0],
                                [1.0, 0.0, 0.0],
                                [1.0, 0.0, 0.5],
                                [1.0, 0.0, 1.0]]), coords)

    def test_square(self):
        # (1-l1)*(1-l2)*e1 + (1-l1)*l2*e2 + l1*(1-l2)*e3 + l1*l2*e4
        coords = barycentric_grid(order=((-1, -2), (-1, 2), (1, -2), (1, 2)),
                                  spacing=(0, 3, 3),
                                  filter_negative=True)

        assert_sum_equal_one(coords)

        jnp.allclose(jnp.array([[1.0, 0.0, 0.0, 0.0],
                                [0.5, 0.5, 0.0, 0.0],
                                [0.0, 1.0, 0.0, 0.0],
                                [0.5, 0.0, 0.5, 0.0],
                                [0.25, 0.25, 0.25, 0.25],
                                [0.0, 0.5, 0.0, 0.5],
                                [0.0, 0.0, 1.0, 0.0],
                                [0.0, 0.0, 0.5, 0.5],
                                [0.0, 0.0, 0.0, 1.0]]), coords)

<<<<<<< HEAD
    def test_rotation_matrix(self):
        self.assertTrue(jnp.allclose(rotation_matrix(0., 0., 0.), jnp.eye(3)))
        M = rotation_matrix(34., 34., 424.)
        self.assertTrue(abs(float(jnp.dot(M[0], M[1]))) < 0.0000001)
        self.assertTrue(abs(float(jnp.dot(M[1], M[2]))) < 0.0000001)
        self.assertTrue(abs(float(jnp.dot(M[0], M[2]))) < 0.0000001)
        self.assertTrue(abs(float(jnp.linalg.norm(M[0])) - 1.0) < 0.0000001)
        self.assertTrue(abs(float(jnp.linalg.norm(M[1])) - 1.0) < 0.0000001)
        self.assertTrue(abs(float(jnp.linalg.norm(M[2])) - 1.0) < 0.0000001)

=======
    def test_scale_xyz(self):
        xyz = jnp.array([1., 2., 3.])
        assert (jnp.allclose(jnp.array([3., -8., 15.]), scale_xyz(xyz, scale=(3., -4., 5.))))
        xyz = jnp.array([0., 0., 0.])
        assert (jnp.allclose(jnp.array([0., 0., 0.]), scale_xyz(xyz, scale=(3., -4., 5.))))
>>>>>>> 8893ad2f

if __name__ == '__main__':
    unittest.main()<|MERGE_RESOLUTION|>--- conflicted
+++ resolved
@@ -193,7 +193,7 @@
                                 [0.0, 0.0, 0.5, 0.5],
                                 [0.0, 0.0, 0.0, 1.0]]), coords)
 
-<<<<<<< HEAD
+
     def test_rotation_matrix(self):
         self.assertTrue(jnp.allclose(rotation_matrix(0., 0., 0.), jnp.eye(3)))
         M = rotation_matrix(34., 34., 424.)
@@ -204,13 +204,13 @@
         self.assertTrue(abs(float(jnp.linalg.norm(M[1])) - 1.0) < 0.0000001)
         self.assertTrue(abs(float(jnp.linalg.norm(M[2])) - 1.0) < 0.0000001)
 
-=======
+
     def test_scale_xyz(self):
         xyz = jnp.array([1., 2., 3.])
         assert (jnp.allclose(jnp.array([3., -8., 15.]), scale_xyz(xyz, scale=(3., -4., 5.))))
         xyz = jnp.array([0., 0., 0.])
         assert (jnp.allclose(jnp.array([0., 0., 0.]), scale_xyz(xyz, scale=(3., -4., 5.))))
->>>>>>> 8893ad2f
+
 
 if __name__ == '__main__':
     unittest.main()