import os
import shutil

from nndt.datasets import ACDC, MICCAI2015
from tests.base import BaseTestCase

DATASETS_FOLDER = ".datasets"
DATA_FOLDER = DATASETS_FOLDER + "/ACDC_5"


class DatasetLoadingCase(BaseTestCase):
    @classmethod
    def setUpClass(cls):
        super().setUpClass()

    def tearDown(self) -> None:
        if os.path.exists(f"./{DATASETS_FOLDER}"):
            shutil.rmtree(f"./{DATASETS_FOLDER}")

    def test_download_ACDC(self):
        ACDC().load()
        self.assertTrue(len(os.listdir(f"./{DATA_FOLDER}/")) == 5)
        self.assertFalse(os.path.isfile(f"./{DATA_FOLDER}/temp.zip"))

    def test_download_from_dropbox(self):
        ACDC("dropbox_test").load()
        self.assertTrue(len(os.listdir(f"./{DATA_FOLDER}/")) == 5)
        self.assertFalse(os.path.isfile(f"./{DATA_FOLDER}/temp.zip"))

    def test_wrong_url(self):
        with self.assertRaises(ConnectionError):
            ACDC("wrong_url_test").load()

    def test_random_name(self):
        with self.assertRaises(ValueError):
            ACDC("random_name").load()

    def test_wrong_hash(self):
        with self.assertRaises(ConnectionError):
<<<<<<< HEAD
            ACDC('wrong_hash_test').load()

    def test_dataset_list(self):
        _list = MICCAI2015().dataset_list()
        self.assertTrue(_list is not None)
        self.assertTrue(len(_list) > 0)
        self.assertTrue(len([item for item in _list if '_test' in item]) == 0)
=======
            ACDC("wrong_hash_test").load()
>>>>>>> bfb7f790
<|MERGE_RESOLUTION|>--- conflicted
+++ resolved
@@ -37,14 +37,10 @@
 
     def test_wrong_hash(self):
         with self.assertRaises(ConnectionError):
-<<<<<<< HEAD
-            ACDC('wrong_hash_test').load()
+            ACDC("wrong_hash_test").load()
 
     def test_dataset_list(self):
         _list = MICCAI2015().dataset_list()
         self.assertTrue(_list is not None)
         self.assertTrue(len(_list) > 0)
-        self.assertTrue(len([item for item in _list if '_test' in item]) == 0)
-=======
-            ACDC("wrong_hash_test").load()
->>>>>>> bfb7f790
+        self.assertTrue(len([item for item in _list if "_test" in item]) == 0)