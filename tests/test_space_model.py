--- conflicted
+++ resolved
@@ -12,10 +12,6 @@
 
 
 class MyTestCase(BaseTestCase):
-<<<<<<< HEAD
-
-=======
->>>>>>> e4582155
     @classmethod
     def setUpClass(cls):
         super().setUpClass()
